--- conflicted
+++ resolved
@@ -9,26 +9,13 @@
 ### Added
 - `datacontract export --format mermaid` Export to [Mermaid](https://mermaid-js.github.io/mermaid/#/) 
 
-<<<<<<< HEAD
 ### Changed
 - Adding the mermaid figure to the html export 
 - ODCS export: Export physical type if the physical type is configured in config object
-=======
+
 ## [0.10.26] - 2025-05-16
 
 ### Changed
-
-- Databricks: Add support for Variant type (#758)
-- `datacontract export --format odcs`: Export physical type if the physical type is configured in
-  config object (#757)
-- `datacontract export --format sql` Include datacontract descriptions in the Snowflake sql export (
-  #756)
->>>>>>> 447e86e9
-
-## [0.10.26] - 2025-05-16
-
-### Changed
-
 - Databricks: Add support for Variant type (#758)
 - `datacontract export --format odcs`: Export physical type if the physical type is configured in
   config object (#757)
